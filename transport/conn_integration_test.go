//go:build integration

package transport

import (
<<<<<<< HEAD
=======
	"net"
>>>>>>> a7a365c4
	"sync"
	"testing"

	"github.com/google/go-cmp/cmp"
	"go.uber.org/goleak"
	"scylla-go-driver/frame"
	"github.com/google/go-cmp/cmp"
)

func TestMain(m *testing.M) {
	goleak.VerifyTestMain(m)
}

func TestConnStartup(t *testing.T) {
<<<<<<< HEAD
=======
	//nc, err := net.Dial("tcp", "localhost:9042")
	//if err != nil {
	//	t.Fatal(err)
	//}
	//conn := WrapConn(nc, TestStreamIDAllocator{})

>>>>>>> a7a365c4
	si := ShardInfo{
		Shard:    1,
		NrShards: 2, // Note that scylla node from docker-compose has only 2 shards.
	}
	// Similar problem as in OpenLocalPortConn where only some forms of local IP works fine with
	// shard aware policy. I tested it manually using time.sleep() and checking if connection was
	// mapped to appropriate shard with cqlsh ("SELECT * FROM system.clients;").
	// Here only 172.19.0.2 IP ensures correct shard mapping.
<<<<<<< HEAD
	// Ip of 172.19.0.2 is my computer specific, this is dockers fault, this will be fixed in the near future.
	c, err := OpenShardConn("172.19.0.2:19042", si, ConnConfig{}, nil)
	defer c.Close()
=======
	_, err := OpenShardConn("172.19.0.2:19042", si, ConnConfig{})
>>>>>>> a7a365c4
	if err != nil {
		t.Fatal(err)
	}
}

func TestConnMassiveQueryIntegration(t *testing.T) {
<<<<<<< HEAD
	conn, err := OpenConn("localhost:9042", nil, ConnConfig{}, nil, 0)
	defer conn.Close()
=======
	nc, err := net.Dial("tcp", "localhost:9042")
	if err != nil {
		t.Fatal(err)
	}

	conn, err := WrapConn(nc)
>>>>>>> a7a365c4
	if err != nil {
		t.Fatal(err)
	}

	clear := Statement{
		Content:     "DROP KEYSPACE IF EXISTS mykeyspace",
		Consistency: frame.ONE,
	}
	createKeySpace := Statement{
		Content: "CREATE KEYSPACE mykeyspace " +
			"WITH replication = {'class': 'SimpleStrategy', 'replication_factor' : 1}",
		Consistency: frame.ONE,
	}
	createTable := Statement{
		Content: "CREATE TABLE mykeyspace.users" +
			" (user_id int, fname text, lname text, PRIMARY KEY((user_id)))",
		Consistency: frame.ONE,
	}
	insert1 := Statement{
		Content:     "insert into mykeyspace.users(user_id, fname, lname) values (1, 'rick', 'sanchez')",
		Consistency: frame.ONE,
	}
	insert2 := Statement{
		Content:     "insert into mykeyspace.users(user_id, fname, lname) values (4, 'rust', 'cohle')",
		Consistency: frame.ONE,
	}

	if _, err = conn.Query(clear, nil); err != nil {
		t.Fatal(err)
	}
	if _, err = conn.Query(createKeySpace, nil); err != nil {
		t.Fatal(err)
	}
	if _, err = conn.Query(createTable, nil); err != nil {
		t.Fatal(err)
	}
	if _, err = conn.Query(insert1, nil); err != nil {
		t.Fatal(err)
	}
	if _, err = conn.Query(insert2, nil); err != nil {
		t.Fatal(err)
	}

<<<<<<< HEAD
=======

>>>>>>> a7a365c4
	query := Statement{Content: "SELECT * FROM mykeyspace.users", Consistency: frame.ONE}
	expectedRow1 := frame.Row{
		frame.Bytes{0x0, 0x0, 0x0, 0x1},
		frame.Bytes{'r', 'i', 'c', 'k'},
		frame.Bytes{'s', 'a', 'n', 'c', 'h', 'e', 'z'},
	}
	expectedRow2 := frame.Row{
		frame.Bytes{0x0, 0x0, 0x0, 0x4},
		frame.Bytes{'r', 'u', 's', 't'},
		frame.Bytes{'c', 'o', 'h', 'l', 'e'},
	}
	expected := []frame.Row{expectedRow1, expectedRow2}

	n := 1000

	var wg sync.WaitGroup

	for i := 0; i < n; i++ {
		wg.Add(1)

		go func() {
			defer wg.Done()

			res, err := conn.Query(query, nil)
			if err != nil {
				t.Fatal(err)
			}

			if len(res.Rows) != 2 {
				t.Fatal("invalid number of rows")
			}

			for j, row := range res.Rows {
				if diff := cmp.Diff(expected[j], row); diff != "" {
					t.Fatal(diff)
				}
			}
		}()
	}

	wg.Wait()
}<|MERGE_RESOLUTION|>--- conflicted
+++ resolved
@@ -3,10 +3,6 @@
 package transport
 
 import (
-<<<<<<< HEAD
-=======
-	"net"
->>>>>>> a7a365c4
 	"sync"
 	"testing"
 
@@ -21,15 +17,6 @@
 }
 
 func TestConnStartup(t *testing.T) {
-<<<<<<< HEAD
-=======
-	//nc, err := net.Dial("tcp", "localhost:9042")
-	//if err != nil {
-	//	t.Fatal(err)
-	//}
-	//conn := WrapConn(nc, TestStreamIDAllocator{})
-
->>>>>>> a7a365c4
 	si := ShardInfo{
 		Shard:    1,
 		NrShards: 2, // Note that scylla node from docker-compose has only 2 shards.
@@ -38,30 +25,17 @@
 	// shard aware policy. I tested it manually using time.sleep() and checking if connection was
 	// mapped to appropriate shard with cqlsh ("SELECT * FROM system.clients;").
 	// Here only 172.19.0.2 IP ensures correct shard mapping.
-<<<<<<< HEAD
-	// Ip of 172.19.0.2 is my computer specific, this is dockers fault, this will be fixed in the near future.
+	// Ip of 172.19.0.2 is computer specific, this is dockers fault, this will be fixed in the near future.
 	c, err := OpenShardConn("172.19.0.2:19042", si, ConnConfig{}, nil)
 	defer c.Close()
-=======
-	_, err := OpenShardConn("172.19.0.2:19042", si, ConnConfig{})
->>>>>>> a7a365c4
 	if err != nil {
 		t.Fatal(err)
 	}
 }
 
 func TestConnMassiveQueryIntegration(t *testing.T) {
-<<<<<<< HEAD
 	conn, err := OpenConn("localhost:9042", nil, ConnConfig{}, nil, 0)
 	defer conn.Close()
-=======
-	nc, err := net.Dial("tcp", "localhost:9042")
-	if err != nil {
-		t.Fatal(err)
-	}
-
-	conn, err := WrapConn(nc)
->>>>>>> a7a365c4
 	if err != nil {
 		t.Fatal(err)
 	}
@@ -104,11 +78,7 @@
 	if _, err = conn.Query(insert2, nil); err != nil {
 		t.Fatal(err)
 	}
-
-<<<<<<< HEAD
-=======
-
->>>>>>> a7a365c4
+  
 	query := Statement{Content: "SELECT * FROM mykeyspace.users", Consistency: frame.ONE}
 	expectedRow1 := frame.Row{
 		frame.Bytes{0x0, 0x0, 0x0, 0x1},
