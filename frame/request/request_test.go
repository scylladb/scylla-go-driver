--- conflicted
+++ resolved
@@ -2,16 +2,12 @@
 
 import (
 	"bytes"
-<<<<<<< HEAD
 	"encoding/hex"
-=======
 	"fmt"
->>>>>>> 5b37405d
 	"scylla-go-driver/frame"
 	"testing"
 )
 
-<<<<<<< HEAD
 func ShortToBytes(x frame.Short) []byte {
 	var out bytes.Buffer
 	frame.WriteShort(x, &out)
@@ -184,7 +180,8 @@
 				t.Fatal("Writing Query request to buffer failed.")
 			}
 		})
-=======
+	}
+}
 // ------------------------------- STARTUP TESTS -----------------------------
 
 func StringMapEqual(a, b frame.StringMap) bool {
@@ -252,6 +249,5 @@
 		})
 
 		buf.Reset()
->>>>>>> 5b37405d
 	}
 }