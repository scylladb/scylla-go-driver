package request

import (
	"bytes"
<<<<<<< HEAD
=======
	"encoding/hex"
>>>>>>> ef41458e
	"fmt"
	"scylla-go-driver/frame"
	"testing"
)

<<<<<<< HEAD
func bytesEqual(a , b []byte) bool {
	if len(a) != len(b) {
		return false
	}
	for i, _ := range a {
		if a[i] != b[i] {
			return false
		}
	}

	return true
}

// ------------------------------- AUTH RESPONSE TESTS --------------------------------

func TestAuthResponseWriteTo(t *testing.T) {
	var cases = []struct {
		name     string
		content  []byte
		expected []byte
	}{
		{"Should encode and decode",
			[]byte{0xca, 0xfe, 0xba, 0xbe},
			[]byte{0xca, 0xfe, 0xba, 0xbe},
		},

	}

	for _, tc := range cases {
		t.Run(fmt.Sprintf("AuthResponse Test %s", tc.name), func(t *testing.T) {
			ar := AuthResponse{tc.content}
			out := new(bytes.Buffer)
			ar.WriteTo(out)

			if bytesEqual(out.Bytes(), tc.expected) {
				t.Fatal("Failure while encoding and decoding AuthResponse.")
			}
		})
	}
}

// ------------------------------- REGISTER TESTS --------------------------------

func TestRegister(t *testing.T) {
	var cases = []struct {
		name     string
		content  frame.StringList
		expected []byte
	}{
		{"Should encode and decode",
			frame.StringList{"TOPOLOGY_CHANGE", "STATUS_CHANGE", "SCHEMA_CHANGE"},
			[]byte{0x0f, 0x00, 0x54, 0x4f, 0x50, 0x4f, 0x4c, 0x4f, 0x47, 0x59, 0x5f,  0x43,
							0x48, 0x41, 0x4e, 0x47, 0x45, 0x0d, 0x00, 0x53, 0x54, 0x41, 0x54, 0x55, 0x53, 0x5f,
							0x43, 0x48, 0x41, 0x4e, 0x47, 0x45, 0x0d, 0x00, 0x53, 0x43, 0x48, 0x45, 0x4d, 0x41,
							0x5f, 0x43, 0x48, 0x41, 0x4e, 0x47, 0x45},
		},

	}

	var out bytes.Buffer
	for _, tc := range cases {
		t.Run(fmt.Sprintf("AuthResponse Test %s", tc.name), func(t *testing.T) {
			r := Register{tc.content}
			r.WriteTo(&out)

			if bytesEqual(out.Bytes(), tc.expected) {
				t.Fatal("Failure while encoding and decoding AuthResponse.")
			}
		})

		out.Reset()
=======
func ShortToBytes(x frame.Short) []byte {
	var out bytes.Buffer
	frame.WriteShort(x, &out)
	return out.Bytes()
}

func IntToBytes(x frame.Int) []byte {
	var out bytes.Buffer
	frame.WriteInt(x, &out)
	return out.Bytes()
}

func StringToBytes(x string) []byte {
	var out bytes.Buffer
	frame.WriteString(x, &out)
	return out.Bytes()
}

func LongStringToBytes(x string) []byte {
	var out bytes.Buffer
	frame.WriteLongString(x, &out)
	return out.Bytes()
}

func ByteToBytes(b frame.Byte) []byte {
	var out bytes.Buffer
	frame.WriteByte(b, &out)
	return out.Bytes()
}

func massAppendBytes(elems ...[]byte) []byte {
	var ans []byte
	for _, v := range elems {
		ans = append(ans, v...)
	}
	return ans
}

func StringListToBytes(sl frame.StringList) []byte {
	var out bytes.Buffer
	frame.WriteStringList(sl, &out)
	return out.Bytes()
}

func BytesToBytes(b frame.Bytes) []byte {
	var out bytes.Buffer
	frame.WriteBytes(b, &out)
	return out.Bytes()
}

// ------------------------------- PREPARE TESTS --------------------------------

func TestPrepare(t *testing.T) {
	var cases = []struct {
		name     string
		content  Prepare
		expected []byte
	}{
		{"SELECT", Prepare{"SELECT * FROM foo"}, LongStringToBytes("SELECT * FROM foo")},
	}

	for _, v := range cases {
		t.Run("TestPrepare: "+v.name+".", func(t *testing.T) {
			b := bytes.Buffer{}
			v.content.Write(&b)
			if !bytes.Equal(v.expected, b.Bytes()) {
				t.Fatal("Writing Prepare request to buffer failed.")
			}
		})
	}
}

// ------------------------------- QUERY TESTS --------------------------------

// HexStringToBytes does begin with string's length.
func HexStringToBytes(s string) []byte {
	tmp, _ := hex.DecodeString(s)
	return tmp
}

func ValueToBytes(v frame.Value) []byte {
	b := bytes.Buffer{}
	frame.WriteValue(v, &b)
	return b.Bytes()
}

func LongToBytes(l frame.Long) []byte {
	b := bytes.Buffer{}
	frame.WriteLong(l, &b)
	return b.Bytes()
}

func TestQuery(t *testing.T) {
	var cases = []struct {
		name     string
		content  Query
		expected []byte
	}{
		{"SELECT... Consistency ONE",
			Query{
				Query:       "select * from system.local",
				Consistency: frame.ONE,
				Options:     QueryOptions{Flags: 0},
			},
			massAppendBytes(LongStringToBytes("select * from system.local"),
				ShortToBytes(frame.ONE),
				ByteToBytes(0))},
		{"SELECT... Consistency QUORUM",
			Query{
				Query:       "select * from system.local",
				Consistency: frame.QUORUM,
				Options:     QueryOptions{Flags: 0},
			},
			massAppendBytes(LongStringToBytes("select * from system.local"),
				ShortToBytes(frame.QUORUM),
				ByteToBytes(0))},
		{"SELECT... Consistency ONE, FLAG: values",
			Query{
				Query:       "select * from system.local",
				Consistency: frame.ONE,
				Options: QueryOptions{Flags: 0x01, Values: []frame.Value{{
					4,
					HexStringToBytes("cafebabe"),
				}}},
			},
			massAppendBytes(LongStringToBytes("select * from system.local"),
				ShortToBytes(frame.ONE),
				ByteToBytes(0x01),
				ShortToBytes(1),
				ValueToBytes(frame.Value{N: 4, Bytes: HexStringToBytes("cafebabe")}))},
		{"SELECT... Consistency ONE, FLAG: skipMetadata, pageSize, pagingState, serialConsistency, timestamp",
			Query{
				Query:       "select * from system.local",
				Consistency: frame.ONE,
				Options: QueryOptions{Flags: 0x02 | 0x04 | 0x08 | 0x10 | 0x20,
					PageSize:          10,
					PagingState:       HexStringToBytes("cafebabe"),
					SerialConsistency: frame.LOCAL_SERIAL,
					Timestamp:         42},
			},
			massAppendBytes(LongStringToBytes("select * from system.local"),
				ShortToBytes(frame.ONE),
				ByteToBytes(0x02|0x04|0x08|0x10|0x20),
				IntToBytes(10),
				IntToBytes(4),
				HexStringToBytes("cafebabe"),
				ShortToBytes(frame.LOCAL_SERIAL),
				LongToBytes(42))},
		{"SELECT... Consistency ONE, FLAG: values, namedValues",
			Query{
				Query:       "select * from system.local",
				Consistency: frame.ONE,
				Options: QueryOptions{Flags: 0x01 | 0x40,
					Values: []frame.Value{{4, HexStringToBytes("cafebabe")}},
					Names:  []string{"foo"}},
			},
			massAppendBytes(LongStringToBytes("select * from system.local"),
				ShortToBytes(frame.ONE),
				ByteToBytes(0x01|0x40),
				ShortToBytes(1),
				StringToBytes("foo"),
				ValueToBytes(frame.Value{N: 4, Bytes: HexStringToBytes("cafebabe")}))},
	}

	for _, v := range cases {
		t.Run("TestQuery: "+v.name+".", func(t *testing.T) {
			b := bytes.Buffer{}
			v.content.Write(&b)
			if !bytes.Equal(v.expected, b.Bytes()) {
				t.Fatal("Writing Query request to buffer failed.")
			}
		})
	}
}
// ------------------------------- STARTUP TESTS -----------------------------

func StringMapEqual(a, b frame.StringMap) bool {
	for k, v := range a {
		if mv, ok := b[k]; !(ok && mv == v) {
			return false
		}
	}
	for k, v := range b {
		if mv, ok := a[k]; !(ok && mv == v) {
			return false
		}
	}
	return true
}

func TestWriteStartup(t *testing.T) {
	var cases = []struct {
		name     string
		content  Startup
	}{
		{"mandatory only",
			Startup{
				options: frame.StringMap{
					"CQL_VERSION": "3.0.0",
				},
			},
		},
		{"compression",
			Startup{
				options: frame.StringMap{
					"CQL_VERSION": "3.0.0",
					"COMPRESSION": "lz4",
				},
			},
		},
		{"custom option",
			Startup{
				options: frame.StringMap{
					"CQL_VERSION": "3.0.0",
					"CUSTOM_OPT1": "VALUE1",
				},
			},
		},
		{"custom option + compression",
			Startup{
				options: frame.StringMap{
					"CQL_VERSION": "3.0.0",
					"CUSTOM_OPT1": "VALUE1",
					"COMPRESSION": "lz4",
				},
			},
		},
	}

	var buf bytes.Buffer
	for _, tc := range cases {
		t.Run(fmt.Sprintf("Short writing test %s", tc.name), func(t *testing.T) {
			tc.content.Write(&buf)
			readOptions := frame.ReadStringMap(&buf)

			if !StringMapEqual(readOptions, tc.content.options) {
				t.Fatal("Failure while constructing Startup.")
			}
		})

		buf.Reset()
>>>>>>> ef41458e
	}
}<|MERGE_RESOLUTION|>--- conflicted
+++ resolved
@@ -2,16 +2,12 @@
 
 import (
 	"bytes"
-<<<<<<< HEAD
-=======
 	"encoding/hex"
->>>>>>> ef41458e
 	"fmt"
 	"scylla-go-driver/frame"
 	"testing"
 )
 
-<<<<<<< HEAD
 func bytesEqual(a , b []byte) bool {
 	if len(a) != len(b) {
 		return false
@@ -23,6 +19,56 @@
 	}
 
 	return true
+}
+
+func ShortToBytes(x frame.Short) []byte {
+	var out bytes.Buffer
+	frame.WriteShort(x, &out)
+	return out.Bytes()
+}
+
+func IntToBytes(x frame.Int) []byte {
+	var out bytes.Buffer
+	frame.WriteInt(x, &out)
+	return out.Bytes()
+}
+
+func StringToBytes(x string) []byte {
+	var out bytes.Buffer
+	frame.WriteString(x, &out)
+	return out.Bytes()
+}
+
+func LongStringToBytes(x string) []byte {
+	var out bytes.Buffer
+	frame.WriteLongString(x, &out)
+	return out.Bytes()
+}
+
+func ByteToBytes(b frame.Byte) []byte {
+	var out bytes.Buffer
+	frame.WriteByte(b, &out)
+	return out.Bytes()
+}
+
+func massAppendBytes(elems ...[]byte) []byte {
+	var ans []byte
+	for _, v := range elems {
+		ans = append(ans, v...)
+	}
+	return ans
+}
+
+func StringListToBytes(sl frame.StringList) []byte {
+	var out bytes.Buffer
+	frame.WriteStringList(sl, &out)
+	return out.Bytes()
+}
+
+func BytesToBytes(b frame.Bytes) []byte {
+	var out bytes.Buffer
+	frame.WriteBytes(b, &out)
+	return out.Bytes()
 }
 
 // ------------------------------- AUTH RESPONSE TESTS --------------------------------
@@ -51,87 +97,6 @@
 			}
 		})
 	}
-}
-
-// ------------------------------- REGISTER TESTS --------------------------------
-
-func TestRegister(t *testing.T) {
-	var cases = []struct {
-		name     string
-		content  frame.StringList
-		expected []byte
-	}{
-		{"Should encode and decode",
-			frame.StringList{"TOPOLOGY_CHANGE", "STATUS_CHANGE", "SCHEMA_CHANGE"},
-			[]byte{0x0f, 0x00, 0x54, 0x4f, 0x50, 0x4f, 0x4c, 0x4f, 0x47, 0x59, 0x5f,  0x43,
-							0x48, 0x41, 0x4e, 0x47, 0x45, 0x0d, 0x00, 0x53, 0x54, 0x41, 0x54, 0x55, 0x53, 0x5f,
-							0x43, 0x48, 0x41, 0x4e, 0x47, 0x45, 0x0d, 0x00, 0x53, 0x43, 0x48, 0x45, 0x4d, 0x41,
-							0x5f, 0x43, 0x48, 0x41, 0x4e, 0x47, 0x45},
-		},
-
-	}
-
-	var out bytes.Buffer
-	for _, tc := range cases {
-		t.Run(fmt.Sprintf("AuthResponse Test %s", tc.name), func(t *testing.T) {
-			r := Register{tc.content}
-			r.WriteTo(&out)
-
-			if bytesEqual(out.Bytes(), tc.expected) {
-				t.Fatal("Failure while encoding and decoding AuthResponse.")
-			}
-		})
-
-		out.Reset()
-=======
-func ShortToBytes(x frame.Short) []byte {
-	var out bytes.Buffer
-	frame.WriteShort(x, &out)
-	return out.Bytes()
-}
-
-func IntToBytes(x frame.Int) []byte {
-	var out bytes.Buffer
-	frame.WriteInt(x, &out)
-	return out.Bytes()
-}
-
-func StringToBytes(x string) []byte {
-	var out bytes.Buffer
-	frame.WriteString(x, &out)
-	return out.Bytes()
-}
-
-func LongStringToBytes(x string) []byte {
-	var out bytes.Buffer
-	frame.WriteLongString(x, &out)
-	return out.Bytes()
-}
-
-func ByteToBytes(b frame.Byte) []byte {
-	var out bytes.Buffer
-	frame.WriteByte(b, &out)
-	return out.Bytes()
-}
-
-func massAppendBytes(elems ...[]byte) []byte {
-	var ans []byte
-	for _, v := range elems {
-		ans = append(ans, v...)
-	}
-	return ans
-}
-
-func StringListToBytes(sl frame.StringList) []byte {
-	var out bytes.Buffer
-	frame.WriteStringList(sl, &out)
-	return out.Bytes()
-}
-
-func BytesToBytes(b frame.Bytes) []byte {
-	var out bytes.Buffer
-	frame.WriteBytes(b, &out)
-	return out.Bytes()
 }
 
 // ------------------------------- PREPARE TESTS --------------------------------
@@ -258,6 +223,40 @@
 		})
 	}
 }
+
+// ------------------------------- REGISTER TESTS --------------------------------
+
+func TestRegister(t *testing.T) {
+	var cases = []struct {
+		name     string
+		content  frame.StringList
+		expected []byte
+	}{
+		{"Should encode and decode",
+			frame.StringList{"TOPOLOGY_CHANGE", "STATUS_CHANGE", "SCHEMA_CHANGE"},
+			[]byte{0x0f, 0x00, 0x54, 0x4f, 0x50, 0x4f, 0x4c, 0x4f, 0x47, 0x59, 0x5f,  0x43,
+							0x48, 0x41, 0x4e, 0x47, 0x45, 0x0d, 0x00, 0x53, 0x54, 0x41, 0x54, 0x55, 0x53, 0x5f,
+							0x43, 0x48, 0x41, 0x4e, 0x47, 0x45, 0x0d, 0x00, 0x53, 0x43, 0x48, 0x45, 0x4d, 0x41,
+							0x5f, 0x43, 0x48, 0x41, 0x4e, 0x47, 0x45},
+		},
+
+	}
+
+	var out bytes.Buffer
+	for _, tc := range cases {
+		t.Run(fmt.Sprintf("AuthResponse Test %s", tc.name), func(t *testing.T) {
+			r := Register{tc.content}
+			r.WriteTo(&out)
+
+			if bytesEqual(out.Bytes(), tc.expected) {
+				t.Fatal("Failure while encoding and decoding AuthResponse.")
+			}
+		})
+
+		out.Reset()
+	}
+}
+
 // ------------------------------- STARTUP TESTS -----------------------------
 
 func StringMapEqual(a, b frame.StringMap) bool {
@@ -325,6 +324,5 @@
 		})
 
 		buf.Reset()
->>>>>>> ef41458e
-	}
-}+	}
+}
