--- conflicted
+++ resolved
@@ -6,12 +6,7 @@
 
 // Generic types from CQL binary protocol.
 type (
-<<<<<<< HEAD
 	Byte = byte
-
-=======
-	Byte  = byte
->>>>>>> dd3bf5b2
 	Short = uint16
 	Int   = int32
 	Long  = int64
